from robosuite.wrappers import GymWrapper
import os
from pddl_rl_robot.simulation.two_peg_one_disk_env import TwoPegOneRoundNut
from robosuite.wrappers import GymWrapper
from stable_baselines3 import PPO
from stable_baselines3.common.vec_env import DummyVecEnv
from stable_baselines3.common.callbacks import CheckpointCallback
from datetime import datetime
import numpy as np

# NOTE: this class is just a placeholder, please modify the reward based on some observations that are useful for reaching.
class ReachTrainingEnv(TwoPegOneRoundNut):
    """
    Modified version of task - place one round nut with two pegs in the environment.
    """

    def __init__(self, **kwargs):
        super().__init__(**kwargs)
        self.horizon =128 # cannot be too short, will cause instability. 
        
    # Override the reward function (please design it such that it favors reaching the goal)
    def reward(self, action=None):
        
<<<<<<< HEAD
        # """
        # Reward function focused specifically on reaching the nut.
        # """
        nut_id = self.sim.model.body_name2id('RoundNut_main')
        nut_pos = self.sim.data.body_xpos[nut_id]
        handle_pos = self.sim.data.get_site_xpos('RoundNut_handle_site')
=======
        # Get positions of nut handle and gripper tips
        nut_handle_name = self.nuts[0].important_sites['handle']
        nut_handle_id = self.sim.model.site_name2id(nut_handle_name)
        nut_handle_pos = self.sim.data.site_xpos[nut_handle_id]
        nut_pos = np.mean([nut_handle_pos], axis=0)
>>>>>>> 06773c79
        
        tip1_id = self.sim.model.body_name2id('gripper0_right_finger_joint1_tip')
        tip1_pos = self.sim.data.body_xpos[tip1_id]
        tip2_id = self.sim.model.body_name2id('gripper0_right_finger_joint2_tip')
        tip2_pos = self.sim.data.body_xpos[tip2_id]
        tip_center = np.mean(np.array([tip1_pos, tip2_pos]), axis=0)
        
<<<<<<< HEAD
        tip_pos = np.mean(np.array([tip1_pos, tip2_pos]), axis = 0)

        # ---- REACHING REWARD COMPONENT ----        
        # Base reward is inverse to distance (higher as gripper gets closer)
        # Using a scaled inverse distance function for smooth gradient
        dist_gripper_to_nut = np.linalg.norm(tip_pos - handle_pos)
        reach_reward = 1.0 / (1.0 + 5.0 * dist_gripper_to_nut)
=======
        # Core geometric calculations
        gripper_to_nut = nut_pos - tip_center
        dist_gripper_to_nut = np.linalg.norm(gripper_to_nut)
        gripper_axis = tip2_pos[:2] - tip1_pos[:2]
        gripper_width = np.linalg.norm(gripper_axis)
        gripper_axis_norm = gripper_axis / (gripper_width + 1e-6)
>>>>>>> 06773c79
        
        # ===== NORMALIZED REWARD COMPONENTS =====
        
        # 1. Reach reward - base distance component
        reach_reward = 20 / (1 + 18 * dist_gripper_to_nut)
        if dist_gripper_to_nut <= 0.15: reach_reward += 0.2
        if dist_gripper_to_nut <= 0.10: reach_reward += 0.8
        if dist_gripper_to_nut <= 0.05: reach_reward += 1.8
        if dist_gripper_to_nut <= 0.02: reach_reward += 2.5
            
<<<<<<< HEAD
        if dist_gripper_to_nut < 0.02:
            reach_reward += 2.0  # Significant bonus for nearly touching

        # ---- ORIENTATION REWARD COMPONENT ----        
        # Add orientation reward (if gripper approaching from above)
        gripper_to_nut = handle_pos - tip_pos
=======
        # 3. Alignment reward - perpendicular distance to gripper axis
        dist_tip1_to_nut = np.linalg.norm(nut_pos - tip1_pos)
        dist_tip2_to_nut = np.linalg.norm(nut_pos - tip2_pos)
        alignment_diff = abs((dist_tip1_to_nut / dist_tip2_to_nut) - 1)
        alignment_reward = 1 * np.exp(10 * -alignment_diff)
        
        # 4. Gripper orientation reward - keep fingers level
        
        height_diff = abs(tip1_pos[2] - tip2_pos[2])
        parallel_reward = 1 * np.exp(10 * -height_diff)
        width_reward = 1 * np.exp(10 * gripper_width)
        
        # Add vertical reward (if gripper approaching from above)
        gripper_to_nut = nut_pos - tip_center
>>>>>>> 06773c79
        gripper_to_nut = gripper_to_nut / np.linalg.norm(gripper_to_nut)
        vertical_approach = np.dot(gripper_to_nut, np.array([0, 0, 1]))
        vertical_reward = 0.5 * max(0, vertical_approach)  # Reward vertical approach
        
        # 6. Action efficiency - encourage smooth motions
        if hasattr(self, 'previous_action'):
            action_diff = np.linalg.norm(action - self.previous_action)
            action_penalty = 0.2 * action_diff  # Penalize large changes
        else: action_penalty = 0
        self.previous_action = action
        
        total_reward = (reach_reward +
                        alignment_reward + 
                        vertical_reward + 
                        parallel_reward + 
                        width_reward -
                        action_penalty
                       )

        if ((dist_gripper_to_nut <= 0.01) & 
            (alignment_diff <= 0.08) & 
            (height_diff <= 0.03) & 
            (gripper_width >= 0.07)
           ):
            total_reward = total_reward + 88

        if (gripper_width < 0.07):
            total_reward =  0
         
        self.dist_gripper_to_nut = dist_gripper_to_nut
        self.alignment_diff = alignment_diff
        self.height_diff = height_diff
        self.gripper_width = gripper_width
        
        return total_reward

    def _check_success(self):
        # to call this, use env.unwrapped._check_success()

        # Get positions of nut handle and gripper tips
        nut_handle_name = self.nuts[0].important_sites['handle']
        nut_handle_id = self.sim.model.site_name2id(nut_handle_name)
        nut_handle_pos = self.sim.data.site_xpos[nut_handle_id]
        nut_pos = np.mean([nut_handle_pos], axis=0)
        
        tip1_id = self.sim.model.body_name2id('gripper0_right_finger_joint1_tip')
        tip1_pos = self.sim.data.body_xpos[tip1_id]
        tip2_id = self.sim.model.body_name2id('gripper0_right_finger_joint2_tip')
        tip2_pos = self.sim.data.body_xpos[tip2_id]
        tip_center = np.mean(np.array([tip1_pos, tip2_pos]), axis=0)
        
        # Core geometric calculations
        gripper_to_nut = nut_pos - tip_center
        dist_gripper_to_nut = np.linalg.norm(gripper_to_nut)
        gripper_axis = tip2_pos[:2] - tip1_pos[:2]
        gripper_width = np.linalg.norm(gripper_axis)

        dist_tip1_to_nut = np.linalg.norm(nut_pos - tip1_pos)
        dist_tip2_to_nut = np.linalg.norm(nut_pos - tip2_pos)
        alignment_diff = abs((dist_tip1_to_nut / dist_tip2_to_nut) - 1)

        height_diff = abs(tip1_pos[2] - tip2_pos[2])

        if ((dist_gripper_to_nut <= 0.01) & (alignment_diff <= 1.5) & (height_diff <= 0.1) & (gripper_width >= 0.07)):
            return True
            
        return False

if __name__ == "__main__":
    # Create environment instance
    env = ReachTrainingEnv(
        robots="Panda",  # Use Panda robot
        gripper_types="default",
        has_renderer=False,  # Enable visualization
<<<<<<< HEAD
        has_offscreen_renderer=False,  # Disable offscreen rendering
=======
        has_offscreen_renderer=True,  # Disable offscreen rendering
>>>>>>> 06773c79
        use_camera_obs=False,  # Don't use camera observations
        reward_shaping=False,  # Enable reward shaping
    )
    env = GymWrapper(env)

    # Configurations
    total_timesteps = 88888
    save_freq = 8888
    save_path = os.path.dirname(os.path.abspath(__file__))
    name_prefix = "ppo_panda_reach_20250323"

    # Initialize the checkpoint callback
    checkpoint_callback = CheckpointCallback(
        save_freq=save_freq,
        save_path=save_path,
        name_prefix=name_prefix,
        save_replay_buffer=True,
    )

    # Define the model
    model = PPO("MlpPolicy", env, verbose=0,
                seed= 8888, learning_rate=0.0003, batch_size = 64, 
                n_epochs = 10, n_steps = 2048,) #do not decrease time step and batch size together.

    # Train the model
    model.learn(total_timesteps=total_timesteps, callback=checkpoint_callback)
    current_time = datetime.now().strftime("%Y%m%d_%H%M%S")
    model.save(f"{os.path.dirname(os.path.abspath(__file__))}/{name_prefix}_{current_time}_{str(total_timesteps)}")
    env.close()
    print(f"Training completed. Model saved to {os.path.dirname(os.path.abspath(__file__))}/{name_prefix}_{current_time}_{str(total_timesteps)}")

    exit()<|MERGE_RESOLUTION|>--- conflicted
+++ resolved
@@ -21,20 +21,11 @@
     # Override the reward function (please design it such that it favors reaching the goal)
     def reward(self, action=None):
         
-<<<<<<< HEAD
-        # """
-        # Reward function focused specifically on reaching the nut.
-        # """
-        nut_id = self.sim.model.body_name2id('RoundNut_main')
-        nut_pos = self.sim.data.body_xpos[nut_id]
-        handle_pos = self.sim.data.get_site_xpos('RoundNut_handle_site')
-=======
         # Get positions of nut handle and gripper tips
         nut_handle_name = self.nuts[0].important_sites['handle']
         nut_handle_id = self.sim.model.site_name2id(nut_handle_name)
         nut_handle_pos = self.sim.data.site_xpos[nut_handle_id]
         nut_pos = np.mean([nut_handle_pos], axis=0)
->>>>>>> 06773c79
         
         tip1_id = self.sim.model.body_name2id('gripper0_right_finger_joint1_tip')
         tip1_pos = self.sim.data.body_xpos[tip1_id]
@@ -42,22 +33,12 @@
         tip2_pos = self.sim.data.body_xpos[tip2_id]
         tip_center = np.mean(np.array([tip1_pos, tip2_pos]), axis=0)
         
-<<<<<<< HEAD
-        tip_pos = np.mean(np.array([tip1_pos, tip2_pos]), axis = 0)
-
-        # ---- REACHING REWARD COMPONENT ----        
-        # Base reward is inverse to distance (higher as gripper gets closer)
-        # Using a scaled inverse distance function for smooth gradient
-        dist_gripper_to_nut = np.linalg.norm(tip_pos - handle_pos)
-        reach_reward = 1.0 / (1.0 + 5.0 * dist_gripper_to_nut)
-=======
         # Core geometric calculations
         gripper_to_nut = nut_pos - tip_center
         dist_gripper_to_nut = np.linalg.norm(gripper_to_nut)
         gripper_axis = tip2_pos[:2] - tip1_pos[:2]
         gripper_width = np.linalg.norm(gripper_axis)
         gripper_axis_norm = gripper_axis / (gripper_width + 1e-6)
->>>>>>> 06773c79
         
         # ===== NORMALIZED REWARD COMPONENTS =====
         
@@ -68,14 +49,6 @@
         if dist_gripper_to_nut <= 0.05: reach_reward += 1.8
         if dist_gripper_to_nut <= 0.02: reach_reward += 2.5
             
-<<<<<<< HEAD
-        if dist_gripper_to_nut < 0.02:
-            reach_reward += 2.0  # Significant bonus for nearly touching
-
-        # ---- ORIENTATION REWARD COMPONENT ----        
-        # Add orientation reward (if gripper approaching from above)
-        gripper_to_nut = handle_pos - tip_pos
-=======
         # 3. Alignment reward - perpendicular distance to gripper axis
         dist_tip1_to_nut = np.linalg.norm(nut_pos - tip1_pos)
         dist_tip2_to_nut = np.linalg.norm(nut_pos - tip2_pos)
@@ -90,7 +63,6 @@
         
         # Add vertical reward (if gripper approaching from above)
         gripper_to_nut = nut_pos - tip_center
->>>>>>> 06773c79
         gripper_to_nut = gripper_to_nut / np.linalg.norm(gripper_to_nut)
         vertical_approach = np.dot(gripper_to_nut, np.array([0, 0, 1]))
         vertical_reward = 0.5 * max(0, vertical_approach)  # Reward vertical approach
@@ -165,11 +137,7 @@
         robots="Panda",  # Use Panda robot
         gripper_types="default",
         has_renderer=False,  # Enable visualization
-<<<<<<< HEAD
-        has_offscreen_renderer=False,  # Disable offscreen rendering
-=======
         has_offscreen_renderer=True,  # Disable offscreen rendering
->>>>>>> 06773c79
         use_camera_obs=False,  # Don't use camera observations
         reward_shaping=False,  # Enable reward shaping
     )
